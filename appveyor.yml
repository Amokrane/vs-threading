version: '{build}'
branches:
  only:
  - master
  - /^v\d+(?:\.\d+)?$/
  - /[\b_]validate\b/
skip_tags: true
skip_commits:
  files:
    - doc/*
    - '**/*.md'
nuget:
  disable_publish_on_pr: true
image: Visual Studio 2017
configuration: Release
environment:
  VisualStudioVersion: 15.0
  TreatWarningsAsErrors: true
  CodeAnalysisTreatWarningsAsErrors: true
before_build:
- |- # Restore TWICE. See https://github.com/AArnott/Nerdbank.GitVersioning/issues/113#issuecomment-285903085
  msbuild src\Microsoft.VisualStudio.Threading.sln /nologo /m /v:quiet /t:restore
  msbuild src\Microsoft.VisualStudio.Threading.sln /nologo /m /v:quiet /t:restore > nul
build_script:
- msbuild src\Microsoft.VisualStudio.Threading.sln /nologo /m /fl /v:minimal /t:build,pack
test_script:
- >-
    md "bin\%configuration%"

    SET testdir=bin\Microsoft.VisualStudio.Threading.Tests\%configuration%\

    "%xunit20%\xunit.console.x86.exe"
    "bin\Microsoft.VisualStudio.Threading.Tests\%configuration%\net451\Microsoft.VisualStudio.Threading.Tests.dll"
    -noshadow
    -html "bin\%configuration%\testresults_net451.html" -xml "bin\%configuration%\testresults_net451.xml"
    -appveyor
    -notrait "TestCategory=FailsInCloudTest"
    -nologo

    "%xunit20%\xunit.console.x86.exe"
    "bin\Microsoft.VisualStudio.Threading.Tests\%configuration%\net452\Microsoft.VisualStudio.Threading.Tests.dll"
    "bin\Microsoft.VisualStudio.Threading.Analyzers.Tests\%configuration%\net452\Microsoft.VisualStudio.Threading.Analyzers.Tests.dll"
    -noshadow
    -html "bin\%configuration%\testresults_net452.html" -xml "bin\%configuration%\testresults_net452.xml"
    -appveyor
    -notrait "TestCategory=FailsInCloudTest"
    -nologo

    "%xunit20%\xunit.console.x86.exe"
    "bin\Microsoft.VisualStudio.Threading.Tests\%configuration%\net46\Microsoft.VisualStudio.Threading.Tests.dll"
    -noshadow
    -html "bin\%configuration%\testresults_net46.html" -xml "bin\%configuration%\testresults_net46.xml"
    -appveyor
    -notrait "TestCategory=FailsInCloudTest"
    -nologo

    dotnet test src\Microsoft.VisualStudio.Threading.Tests\Microsoft.VisualStudio.Threading.Tests.csproj
    --no-build
    -f netcoreapp1.0
<<<<<<< HEAD

    dotnet test src\Microsoft.VisualStudio.Threading.Tests\Microsoft.VisualStudio.Threading.Tests.csproj
    --no-build
    -f netcoreapp2.0
=======
    --filter "TestCategory!=FailsInCloudTest"
>>>>>>> 783b5a48
artifacts:
- path: bin\**\*.nupkg
  name: NuGet Package
- path: msbuild.log
  name: Build log
- path: bin\**\testresults*
  name: Test results<|MERGE_RESOLUTION|>--- conflicted
+++ resolved
@@ -57,14 +57,11 @@
     dotnet test src\Microsoft.VisualStudio.Threading.Tests\Microsoft.VisualStudio.Threading.Tests.csproj
     --no-build
     -f netcoreapp1.0
-<<<<<<< HEAD
+    --filter "TestCategory!=FailsInCloudTest"
 
     dotnet test src\Microsoft.VisualStudio.Threading.Tests\Microsoft.VisualStudio.Threading.Tests.csproj
     --no-build
     -f netcoreapp2.0
-=======
-    --filter "TestCategory!=FailsInCloudTest"
->>>>>>> 783b5a48
 artifacts:
 - path: bin\**\*.nupkg
   name: NuGet Package
