--- conflicted
+++ resolved
@@ -21,179 +21,88 @@
     <value>Вместо этого используйте await.</value>
     <comment>"await" is a C# keyword and should not be translated.</comment>
   </data>
-<<<<<<< HEAD
   <data name="VSTHRD002_MessageFormat" xml:space="preserve">
-    <value>Синхронное ожидание задач или ждущие является опасным и может привести к врезные замки. Пожалуйста, рассмотрите следующие варианты: 1) переключиться на асинхронное ожидание, если вызывающий метод «async». 2) изменить цепочку вызывающих объектов, чтобы быть «async» методы, а затем измените этот код для асинхронной ждать. 3) использование JoinableTaskFactory.Run() для ожидания задач или ждущие. Обратитесь к http://blogs.msdn.com/b/andrewarnottms/archive/2014/05/07/asynchronous-and-multithreaded-programming-within-vs-using-the-joinabletaskfactory.aspx для получения дополнительной информации.</value>
+    <value>Синхронное ожидание задач или объектов awaiter может вызвать взаимоблокировки. Вместо этого используйте метод JoinableTaskFactory.Run.</value>
     <comment>"await" is a C# keyword and should not be translated.</comment>
   </data>
   <data name="VSTHRD002_Title" xml:space="preserve">
-    <value>Синхронное ожидание задач или ждущие является опасным и может привести к врезные замки.</value>
+    <value>Избегание проблемных синхронных ожиданий</value>
   </data>
   <data name="VSTHRD010_MessageFormat" xml:space="preserve">
-    <value>Visual Studio Служба «{0}» должен использоваться на основном потоке явным образом. 
-Пожалуйста, либо Проверьте текущий поток является основной поток или переключиться на основной поток асинхронно. 
-1) API для проверки текущего потока является основной поток: ThreadHelper.ThrowIfNotOnUIThread() или IThreadHandling.VerifyOnUIThread(). 
-2) API, чтобы переключиться на основной поток асинхронно: JoinableTaskFactory.SwitchToMainThreadAsync() или IThreadHandling.SwitchToUIThread(). 
-Обратитесь к http://blogs.msdn.com/b/andrewarnottms/archive/2014/05/07/asynchronous-and-multithreaded-programming-within-vs-using-the-joinabletaskfactory.aspx для получения дополнительной информации.</value>
+    <value>Службу Visual Studio "{0}" следует явно использовать в основном потоке. 
+Сначала вызовите ThreadHelper.ThrowIfNotOnUIThread() или используйте await в JoinableTaskFactory.SwitchToMainThreadAsync().</value>
   </data>
   <data name="VSTHRD010_Title" xml:space="preserve">
-    <value>Visual Studio Служба должна использоваться на основном потоке явным образом.</value>
+    <value>Использование служб VS в потоке пользовательского интерфейса</value>
   </data>
   <data name="VSTHRD100_MessageFormat" xml:space="preserve">
-    <value>Избегайте метода Async Void, потому что любые исключения из асинхронного метода void будет поднят на SynchronizationContext и приведет к краху процесса. 
-Обратитесь к https://msdn.microsoft.com/en-us/magazine/jj991977.aspx для получения дополнительной информации.</value>
+    <value>Избегайте методов "async void", так как любые исключения, не обработанные этим методом, вызовут сбой процесса.</value>
     <comment>"async void" is a pair of C# keywords. Do not translate them.</comment>
   </data>
   <data name="VSTHRD100_Title" xml:space="preserve">
-    <value>Избегайте метод Async Void.</value>
+    <value>Избегание методов async void</value>
     <comment>"async void" is a pair of C# keywords. Do not translate them.</comment>
   </data>
   <data name="VSTHRD101_MessageFormat" xml:space="preserve">
-    <value>Избегайте использования async лямбда как void возвращаемый тип делегата, поскольку любые исключения из async лямбда, возвращая значение void, будет непосредственно на SynchronizationContext и приведет к краху процесса. 
-Обратитесь к https://msdn.microsoft.com/en-us/magazine/jj991977.aspx для получения дополнительной информации.</value>
+    <value>Не используйте лямбда-выражения async в типах делегатов, которые возвращают void, так как исключения, не обработанные делегатом, вызовут сбой процесса.</value>
     <comment>"void" is a C# keyword and should not be translated.</comment>
   </data>
   <data name="VSTHRD101_Title" xml:space="preserve">
-    <value>Async лямбда используется как void возвращаемый тип делегата.</value>
+    <value>Избегание неподдерживаемых делегатов async</value>
   </data>
   <data name="VSTHRD106_MessageFormat" xml:space="preserve">
-    <value>AsyncEventHandler делегатов следует ссылаться через метод расширения, который «TplExtensions.InvokeAsync()» определен в сборке Microsoft.VisualStudio.Threading.</value>
+    <value>Делегаты AsyncEventHandler следует вызывать при помощи метода расширения "TplExtensions.InvokeAsync()", определенного в сборке Microsoft.VisualStudio.Threading.</value>
   </data>
   <data name="VSTHRD106_Title" xml:space="preserve">
-    <value>AsyncEventHandler делегатов следует ссылаться через метод расширения, который «TplExtensions.InvokeAsync()» определен в сборке Microsoft.VisualStudio.Threading.</value>
+    <value>Использование InvokeAsync для вызова асинхронных событий</value>
   </data>
   <data name="VSTHRD003_MessageFormat" xml:space="preserve">
-    <value>Вызов ожидают задачи внутри JoinableTaskFactory.Run при инициализации задачи за пределами делегата может привести к потенциальной взаимоблокировки. 
-, Вы можете избежать этой проблемы путем обеспечения задачи инициализации делегата или с помощью JoinableTask вместо задачи.</value>
+    <value>При вызове await в объекте Task в JoinableTaskFactory.Run (и при условии, что задача инициализирована за пределами делегата), могут произойти взаимоблокировки.
+Вы можете избежать этой проблемы, инициализировав задачу в делегате или использовав JoinableTask вместо Task.</value>
   </data>
   <data name="VSTHRD003_Title" xml:space="preserve">
-    <value>Избегайте вызова ожидают задачи внутри делегата «JoinableTaskFactory.Run», когда задача определяется за пределами делегата, избежать потенциальных взаимоблокировок.</value>
+    <value>Избегание await в неприсоединяемых задачах в контекстах соединения</value>
   </data>
   <data name="VSTHRD011_MessageFormat" xml:space="preserve">
-    <value>Вызов Lazy&lt;Task&lt;T&gt;&gt;. Значение может взаимоблокироваться при значение фабрики ранее было начато. 
-, Вместо этого следует использовать AsyncLazy&lt;T&gt; .</value>
+    <value>Lazy&lt;Task&lt;T&gt;&gt;.Value может вызвать взаимоблокировку.
+Вместо этого используйте AsyncLazy&lt;T&gt;.</value>
   </data>
   <data name="VSTHRD011_Title" xml:space="preserve">
-    <value>Избегайте использования Lazy &lt;T&gt;  , где T является задачей.</value>
+    <value>Не используйте Lazy&lt;T&gt;, где T — объект Task&lt;T2&gt;</value>
   </data>
   <data name="VSTHRD103_MessageFormat" xml:space="preserve">
-    <value>Член {0} синхронно блоков. Вместо этого вызовите {1} и дождаться его результатов.</value>
+    <value>{0} синхронно блокирует. Вместо этого используйте Await {1}.</value>
   </data>
   <data name="VSTHRD103_MessageFormat_UseAwaitInstead" xml:space="preserve">
-    <value>Член {0} синхронно блоков. Используйте вместо этого ждут.</value>
+    <value>{0} синхронно блокирует. Вместо этого используйте await.</value>
   </data>
   <data name="VSTHRD103_Title" xml:space="preserve">
-    <value>Вызовите awaitable альтернативы, когда в методе async.</value>
+    <value>Вызов асинхронных методов в методе async</value>
   </data>
   <data name="VSTHRD102_MessageFormat" xml:space="preserve">
-    <value>Ограничение использования синхронно блокировки вызовов метода например JoinableTaskFactory.Run или Task.Result общественного entrypoint членов, где вы должны быть синхронным. Используя для внутренних членов needlessly можно добавить синхронные кадры между асинхронным кадрами, приводит к истощению threadpool.</value>
+    <value>Разрешите использовать вызовы методов синхронной блокировки, такие как JoinableTaskFactory.Run или Task.Result, только элементам общедоступных точек входа, где требуется синхронизация. Если их будут использовать внутренние элементы, между асинхронным фреймами могут быть добавлены лишние синхронные фреймы, что приведет к нехватке ресурсов в пуле потока.</value>
   </data>
   <data name="VSTHRD102_Title" xml:space="preserve">
-    <value>Избегайте синхронных блоков методов, не являющихся открытыми.</value>
+    <value>Реализация внутренней логики асинхронно</value>
   </data>
   <data name="VSTHRD200_CodeFix_Title" xml:space="preserve">
-    <value>Переименуйте {0}.</value>
+    <value>Переименование в {0}</value>
     <comment>{0} is a method name.</comment>
   </data>
   <data name="VSTHRD200_MessageFormat" xml:space="preserve">
-    <value>Используйте суффикс «Async» в задаче возвращения имен методов.</value>
+    <value>Используйте суффикс "Async" в названиях методов, возвращающих Task.</value>
   </data>
   <data name="VSTHRD200_Title" xml:space="preserve">
-    <value>Используйте суффикс «Async» в задаче возвращения имен методов.</value>
+    <value>Использование суффикса "Async" в асинхронных методах</value>
   </data>
   <data name="VSTHRD100_CodeFix_Title" xml:space="preserve">
-    <value>Изменение возвращаемого типа к задаче</value>
+    <value>Изменение типа возвращаемого значения на Task</value>
     <comment>Task is a type name and should not be translated.</comment>
   </data>
   <data name="VSTHRD105_MessageFormat" xml:space="preserve">
-    <value>Избегайте перегрузки метода, которые предполагают TaskScheduler.Current. Используйте перегрузку, которая принимает TaskScheduler и явно указать TaskScheduler.Default (или любой другой).</value>
+    <value>Избегайте перегрузок методов, предполагающих TaskScheduler.Current. Используйте перегрузку, которая допускает TaskScheduler, и явно укажите свойство TaskScheduler.Default (или любое другое).</value>
   </data>
   <data name="VSTHRD105_Title" xml:space="preserve">
-    <value>Избегайте перегрузки метода, которые предполагают TaskScheduler.Current</value>
-=======
-  <data name="VSSDK001_MessageFormat" xml:space="preserve">
-    <value>Синхронное ожидание задач или объектов awaiter может вызвать взаимоблокировки. Вместо этого используйте метод JoinableTaskFactory.Run.</value>
-    <comment>"await" is a C# keyword and should not be translated.</comment>
-  </data>
-  <data name="VSSDK001_Title" xml:space="preserve">
-    <value>Избегание проблемных синхронных ожиданий</value>
-  </data>
-  <data name="VSSDK002_MessageFormat" xml:space="preserve">
-    <value>Службу Visual Studio "{0}" следует явно использовать в основном потоке. 
-Сначала вызовите ThreadHelper.ThrowIfNotOnUIThread() или используйте await в JoinableTaskFactory.SwitchToMainThreadAsync().</value>
-  </data>
-  <data name="VSSDK002_Title" xml:space="preserve">
-    <value>Использование служб VS в потоке пользовательского интерфейса</value>
-  </data>
-  <data name="VSSDK003_MessageFormat" xml:space="preserve">
-    <value>Избегайте методов "async void", так как любые исключения, не обработанные этим методом, вызовут сбой процесса.</value>
-    <comment>"async void" is a pair of C# keywords. Do not translate them.</comment>
-  </data>
-  <data name="VSSDK003_Title" xml:space="preserve">
-    <value>Избегание методов async void</value>
-    <comment>"async void" is a pair of C# keywords. Do not translate them.</comment>
-  </data>
-  <data name="VSSDK004_MessageFormat" xml:space="preserve">
-    <value>Не используйте лямбда-выражения async в типах делегатов, которые возвращают void, так как исключения, не обработанные делегатом, вызовут сбой процесса.</value>
-    <comment>"void" is a C# keyword and should not be translated.</comment>
-  </data>
-  <data name="VSSDK004_Title" xml:space="preserve">
-    <value>Избегание неподдерживаемых делегатов async</value>
-  </data>
-  <data name="VSSDK005_MessageFormat" xml:space="preserve">
-    <value>Делегаты AsyncEventHandler следует вызывать при помощи метода расширения "TplExtensions.InvokeAsync()", определенного в сборке Microsoft.VisualStudio.Threading.</value>
-  </data>
-  <data name="VSSDK005_Title" xml:space="preserve">
-    <value>Использование InvokeAsync для вызова асинхронных событий</value>
-  </data>
-  <data name="VSSDK006_MessageFormat" xml:space="preserve">
-    <value>При вызове await в объекте Task в JoinableTaskFactory.Run (и при условии, что задача инициализирована за пределами делегата), могут произойти взаимоблокировки.
-Вы можете избежать этой проблемы, инициализировав задачу в делегате или использовав JoinableTask вместо Task.</value>
-  </data>
-  <data name="VSSDK006_Title" xml:space="preserve">
-    <value>Избегание await в неприсоединяемых задачах в контекстах соединения</value>
-  </data>
-  <data name="VSSDK007_MessageFormat" xml:space="preserve">
-    <value>Lazy&lt;Task&lt;T&gt;&gt;.Value может вызвать взаимоблокировку.
-Вместо этого используйте AsyncLazy&lt;T&gt;.</value>
-  </data>
-  <data name="VSSDK007_Title" xml:space="preserve">
-    <value>Не используйте Lazy&lt;T&gt;, где T — объект Task&lt;T2&gt;</value>
-  </data>
-  <data name="VSSDK008_MessageFormat" xml:space="preserve">
-    <value>{0} синхронно блокирует. Вместо этого используйте Await {1}.</value>
-  </data>
-  <data name="VSSDK008_MessageFormat_UseAwaitInstead" xml:space="preserve">
-    <value>{0} синхронно блокирует. Вместо этого используйте await.</value>
-  </data>
-  <data name="VSSDK008_Title" xml:space="preserve">
-    <value>Вызов асинхронных методов в методе async</value>
-  </data>
-  <data name="VSSDK009_MessageFormat" xml:space="preserve">
-    <value>Разрешите использовать вызовы методов синхронной блокировки, такие как JoinableTaskFactory.Run или Task.Result, только элементам общедоступных точек входа, где требуется синхронизация. Если их будут использовать внутренние элементы, между асинхронным фреймами могут быть добавлены лишние синхронные фреймы, что приведет к нехватке ресурсов в пуле потока.</value>
-  </data>
-  <data name="VSSDK009_Title" xml:space="preserve">
-    <value>Реализация внутренней логики асинхронно</value>
-  </data>
-  <data name="VSSDK010_CodeFix_Title" xml:space="preserve">
-    <value>Переименование в {0}</value>
-    <comment>{0} is a method name.</comment>
-  </data>
-  <data name="VSSDK010_MessageFormat" xml:space="preserve">
-    <value>Используйте суффикс "Async" в названиях методов, возвращающих Task.</value>
-  </data>
-  <data name="VSSDK010_Title" xml:space="preserve">
-    <value>Использование суффикса "Async" в асинхронных методах</value>
-  </data>
-  <data name="VSSDK003_CodeFix_Title" xml:space="preserve">
-    <value>Изменение типа возвращаемого значения на Task</value>
-    <comment>Task is a type name and should not be translated.</comment>
-  </data>
-  <data name="VSSDK011_MessageFormat" xml:space="preserve">
-    <value>Избегайте перегрузок методов, предполагающих TaskScheduler.Current. Используйте перегрузку, которая допускает TaskScheduler, и явно укажите свойство TaskScheduler.Default (или любое другое).</value>
-  </data>
-  <data name="VSSDK011_Title" xml:space="preserve">
     <value>Избегание перегрузок методов, предполагающих TaskScheduler.Current</value>
->>>>>>> e512abc0
   </data>
 </root>