﻿/********************************************************
*                                                        *
*   © Copyright (C) Microsoft. All rights reserved.      *
*                                                        *
*********************************************************/

namespace Microsoft.VisualStudio.Threading.Analyzers
{
    using System;
    using System.Collections.Generic;
    using System.Collections.Immutable;
    using System.Linq;
    using System.Reflection;
    using System.Runtime.CompilerServices;
    using System.Text;
    using System.Threading;
    using System.Threading.Tasks;
    using CodeAnalysis.CSharp;
    using CodeAnalysis.CSharp.Syntax;
    using CodeAnalysis.Diagnostics;
    using Microsoft;
    using Microsoft.CodeAnalysis;

    internal static class Utils
    {
        internal static Action<SyntaxNodeAnalysisContext> DebuggableWrapper(Action<SyntaxNodeAnalysisContext> handler)
        {
            return ctxt =>
            {
                try
                {
                    handler(ctxt);
                }
                catch (OperationCanceledException)
                {
                    throw;
                }
                catch (Exception ex) when (LaunchDebuggerExceptionFilter())
                {
                    throw new Exception($"Analyzer failure while processing syntax at {ctxt.Node.SyntaxTree.FilePath}({ctxt.Node.GetLocation()?.GetLineSpan().StartLinePosition.Line + 1},{ctxt.Node.GetLocation()?.GetLineSpan().StartLinePosition.Character + 1}): {ex.GetType()} {ex.Message}. Syntax: {ctxt.Node}", ex);
                }
            };
        }

        internal static Action<SymbolAnalysisContext> DebuggableWrapper(Action<SymbolAnalysisContext> handler)
        {
            return ctxt =>
            {
                try
                {
                    handler(ctxt);
                }
                catch (OperationCanceledException)
                {
                    throw;
                }
                catch (Exception ex) when (LaunchDebuggerExceptionFilter())
                {
                    throw new Exception($"Analyzer failure while processing symbol {ctxt.Symbol} at {ctxt.Symbol.Locations.FirstOrDefault()?.SourceTree?.FilePath}({ctxt.Symbol.Locations.FirstOrDefault()?.GetLineSpan().StartLinePosition.Line},{ctxt.Symbol.Locations.FirstOrDefault()?.GetLineSpan().StartLinePosition.Character}): {ex.GetType()} {ex.Message}", ex);
                }
            };
        }

        internal static Action<CodeBlockAnalysisContext> DebuggableWrapper(Action<CodeBlockAnalysisContext> handler)
        {
            return ctxt =>
            {
                try
                {
                    handler(ctxt);
                }
                catch (OperationCanceledException)
                {
                    throw;
                }
                catch (Exception ex) when (LaunchDebuggerExceptionFilter())
                {
                    throw new Exception($"Analyzer failure while processing syntax at {ctxt.CodeBlock.SyntaxTree.FilePath}({ctxt.CodeBlock.GetLocation()?.GetLineSpan().StartLinePosition.Line + 1},{ctxt.CodeBlock.GetLocation()?.GetLineSpan().StartLinePosition.Character + 1}): {ex.GetType()} {ex.Message}. Syntax: {ctxt.CodeBlock}", ex);
                }
            };
        }

        internal static ExpressionSyntax IsolateMethodName(InvocationExpressionSyntax invocation)
        {
            if (invocation == null)
            {
                throw new ArgumentNullException(nameof(invocation));
            }

            var memberAccessExpression = invocation.Expression as MemberAccessExpressionSyntax;
            ExpressionSyntax invokedMethodName = memberAccessExpression?.Name ?? invocation.Expression as IdentifierNameSyntax ?? (invocation.Expression as MemberBindingExpressionSyntax)?.Name ?? invocation.Expression;
            return invokedMethodName;
        }

        internal static bool IsEqualToOrDerivedFrom(ITypeSymbol type, ITypeSymbol expectedType)
        {
            return type?.OriginalDefinition == expectedType || IsDerivedFrom(type, expectedType);
        }

        internal static bool IsDerivedFrom(ITypeSymbol type, ITypeSymbol expectedType)
        {
            type = type?.BaseType;
            while (type != null)
            {
                if (type.OriginalDefinition == expectedType)
                {
                    return true;
                }

                type = type.BaseType;
            }

            return false;
        }

        /// <summary>
        /// Resolve the type from the given symbol if possible.
        /// For instance, if the symbol represents a property in a class, this method will return the type of that property.
        /// </summary>
        /// <param name="symbol">The input symbol.</param>
        /// <returns>The type represented by the input symbol; or <c>null</c> if could not figure out the type.</returns>
        internal static ITypeSymbol ResolveTypeFromSymbol(ISymbol symbol)
        {
            ITypeSymbol type = null;
            switch (symbol?.Kind)
            {
                case SymbolKind.Local:
                    type = ((ILocalSymbol)symbol).Type;
                    break;

                case SymbolKind.Field:
                    type = ((IFieldSymbol)symbol).Type;
                    break;

                case SymbolKind.Parameter:
                    type = ((IParameterSymbol)symbol).Type;
                    break;

                case SymbolKind.Property:
                    type = ((IPropertySymbol)symbol).Type;
                    break;

                case SymbolKind.Method:
                    var method = (IMethodSymbol)symbol;
                    type = method.MethodKind == MethodKind.Constructor ? method.ContainingType : method.ReturnType;
                    break;

                case SymbolKind.Event:
                    type = ((IEventSymbol)symbol).Type;
                    break;
            }

            return type;
        }

        /// <summary>
        /// Tests whether a symbol belongs to a given namespace.
        /// </summary>
        /// <param name="symbol">The symbol whose namespace membership is being tested.</param>
        /// <param name="namespaces">A sequence of namespaces from global to most precise. For example: [System, Threading, Tasks]</param>
        /// <returns><c>true</c> if the symbol belongs to the given namespace; otherwise <c>false</c>.</returns>
        internal static bool BelongsToNamespace(this ISymbol symbol, IReadOnlyList<string> namespaces)
        {
            if (namespaces == null)
            {
                throw new ArgumentNullException(nameof(namespaces));
            }

            if (symbol == null)
            {
                return false;
            }

            INamespaceSymbol currentNamespace = symbol.ContainingNamespace;
            for (int i = namespaces.Count - 1; i >= 0; i--)
            {
                if (currentNamespace?.Name != namespaces[i])
                {
                    return false;
                }

                currentNamespace = currentNamespace.ContainingNamespace;
            }

            return currentNamespace?.IsGlobalNamespace ?? false;
        }

        /// <summary>
        /// Finds the local function, anonymous function, method, accessor, or ctor that most directly owns a given syntax node.
        /// </summary>
        /// <param name="syntaxNode">The syntax node to begin the search from.</param>
        /// <returns>The containing function, and metadata for it.</returns>
        internal static ContainingFunctionData GetContainingFunction(CSharpSyntaxNode syntaxNode)
        {
            while (syntaxNode != null)
            {
                if (syntaxNode is SimpleLambdaExpressionSyntax simpleLambda)
                {
                    return new ContainingFunctionData(simpleLambda, simpleLambda.AsyncKeyword != default(SyntaxToken), SyntaxFactory.ParameterList().AddParameters(simpleLambda.Parameter), simpleLambda.Body);
                }

                if (syntaxNode is AnonymousMethodExpressionSyntax anonymousMethod)
                {
                    return new ContainingFunctionData(anonymousMethod, anonymousMethod.AsyncKeyword != default(SyntaxToken), anonymousMethod.ParameterList, anonymousMethod.Body);
                }

                if (syntaxNode is ParenthesizedLambdaExpressionSyntax lambda)
                {
                    return new ContainingFunctionData(lambda, lambda.AsyncKeyword != default(SyntaxToken), lambda.ParameterList, lambda.Body);
                }

                if (syntaxNode is AccessorDeclarationSyntax accessor)
                {
                    return new ContainingFunctionData(accessor, false, SyntaxFactory.ParameterList(), accessor.Body);
                }

                if (syntaxNode is BaseMethodDeclarationSyntax method)
                {
                    return new ContainingFunctionData(method, method.Modifiers.Any(SyntaxKind.AsyncKeyword), method.ParameterList, method.Body);
                }

                syntaxNode = (CSharpSyntaxNode)syntaxNode.Parent;
            }

            return default(ContainingFunctionData);
        }

        internal static bool HasAsyncCompatibleReturnType(this IMethodSymbol methodSymbol) => IsAsyncCompatibleReturnType(methodSymbol?.ReturnType);

        /// <summary>
        /// Determines whether a type could be used with the async modifier as a method return type.
        /// </summary>
        /// <param name="typeSymbol">The type returned from a method.</param>
        /// <returns><c>true</c> if the type can be returned from an async method.</returns>
        /// <remarks>
        /// This is not the same thing as being an *awaitable* type, which is a much lower bar. Any type can be made awaitable by offering a GetAwaiter method
        /// that follows the proper pattern. But being an async-compatible type in this sense is a type that can be returned from a method carrying the async keyword modifier,
        /// in that the type is either the special Task type, or offers an async method builder of its own.
        /// </remarks>
        internal static bool IsAsyncCompatibleReturnType(this ITypeSymbol typeSymbol)
        {
            if (typeSymbol == null)
            {
                return false;
            }

            // ValueTask and ValueTask<T> have the AsyncMethodBuilderAttribute.
            return (typeSymbol.Name == nameof(Task) && typeSymbol.BelongsToNamespace(Namespaces.SystemThreadingTasks))
                || typeSymbol.GetAttributes().Any(ad => ad.AttributeClass?.Name == Types.AsyncMethodBuilderAttribute.TypeName && ad.AttributeClass.BelongsToNamespace(Types.AsyncMethodBuilderAttribute.Namespace));
        }

        internal static bool IsTask(ITypeSymbol typeSymbol) => typeSymbol?.Name == nameof(Task) && typeSymbol.BelongsToNamespace(Namespaces.SystemThreadingTasks);

        /// <summary>
        /// Gets a value indicating whether a method is async or is ready to be async by having an async-compatible return type.
        /// </summary>
        /// <remarks>
        /// A method might be async but not have an async compatible return type if it returns void and is an "async void" method.
        /// However, a non-async void method is *not* considered async ready and gets a false value returned from this method.
        /// </remarks>
        internal static bool IsAsyncReady(this IMethodSymbol methodSymbol) => methodSymbol.IsAsync || methodSymbol.HasAsyncCompatibleReturnType();

        internal static bool HasAsyncAlternative(this IMethodSymbol methodSymbol, CancellationToken cancellationToken)
        {
            cancellationToken.ThrowIfCancellationRequested();
            return methodSymbol.ContainingType.GetMembers(methodSymbol.Name + VSTHRD200UseAsyncNamingConventionAnalyzer.MandatoryAsyncSuffix)
                .Any(alt => IsXAtLeastAsPublicAsY(alt, methodSymbol));
        }

        internal static bool IsXAtLeastAsPublicAsY(ISymbol x, ISymbol y)
        {
            if (y.DeclaredAccessibility == x.DeclaredAccessibility ||
                x.DeclaredAccessibility == Accessibility.Public)
            {
                return true;
            }

            switch (y.DeclaredAccessibility)
            {
                case Accessibility.Private:
                    return true;
                case Accessibility.ProtectedAndInternal:
                case Accessibility.Protected:
                case Accessibility.Internal:
                    return x.DeclaredAccessibility == Accessibility.ProtectedOrInternal;
                case Accessibility.ProtectedOrInternal:
                case Accessibility.Public:
                case Accessibility.NotApplicable:
                default:
                    return false;
            }
        }

        /// <summary>
        /// Determines whether a given symbol's declaration is visible outside the assembly
        /// (and thus refactoring it may introduce breaking changes.)
        /// </summary>
        /// <param name="symbol">The symbol to be tested.</param>
        /// <returns>
        /// <c>true</c> if the symbol is a public type or member,
        /// or a protected member inside a public type,
        /// or an explicit interface implementation of a public interface;
        /// otherwise <c>false</c>.
        /// </returns>
        internal static bool IsPublic(ISymbol symbol)
        {
            if (symbol == null)
            {
                return false;
            }

            if (symbol is INamespaceSymbol)
            {
                return true;
            }

            // The only member that is public without saying so are explicit interface implementations;
            // and only when the interfaces implemented are themselves public.
            var methodSymbol = symbol as IMethodSymbol;
            if (methodSymbol?.ExplicitInterfaceImplementations.Any(IsPublic) ?? false)
            {
                return true;
            }

            switch (symbol.DeclaredAccessibility)
            {
                case Accessibility.Internal:
                case Accessibility.Private:
                case Accessibility.ProtectedAndInternal:
                    return false;
                case Accessibility.Protected:
                case Accessibility.ProtectedOrInternal:
                case Accessibility.Public:
                    return symbol.ContainingType == null || IsPublic(symbol.ContainingType);
                case Accessibility.NotApplicable:
                default:
                    return false;
            }
        }

        internal static bool IsEntrypointMethod(ISymbol symbol, SemanticModel semanticModel, CancellationToken cancellationToken)
        {
            return semanticModel.Compilation != null && IsEntrypointMethod(symbol, semanticModel.Compilation, cancellationToken);
        }

        internal static bool IsEntrypointMethod(ISymbol symbol, Compilation compilation, CancellationToken cancellationToken)
        {
            return compilation.GetEntryPoint(cancellationToken)?.Equals(symbol) ?? false;
        }

        internal static bool IsObsolete(this ISymbol symbol)
        {
            return symbol.GetAttributes().Any(a => a.AttributeClass.Name == nameof(ObsoleteAttribute) && a.AttributeClass.BelongsToNamespace(Namespaces.System));
        }

        internal static bool IsOnLeftHandOfAssignment(SyntaxNode syntaxNode)
        {
            SyntaxNode parent = null;
            while ((parent = syntaxNode.Parent) != null)
            {
                if (parent is AssignmentExpressionSyntax assignment)
                {
                    return assignment.Left == syntaxNode;
                }

                syntaxNode = parent;
            }

            return false;
        }

        internal static bool IsAssignedWithin(SyntaxNode container, SemanticModel semanticModel, ISymbol variable, CancellationToken cancellationToken)
        {
            if (semanticModel == null)
            {
                throw new ArgumentNullException(nameof(semanticModel));
            }

            if (variable == null)
            {
                throw new ArgumentNullException(nameof(variable));
            }

            if (container == null)
            {
                return false;
            }

            foreach (var node in container.DescendantNodesAndSelf(n => !(n is AnonymousFunctionExpressionSyntax)))
            {
                if (node is AssignmentExpressionSyntax assignment)
                {
                    var assignedSymbol = semanticModel.GetSymbolInfo(assignment.Left, cancellationToken).Symbol;
                    if (variable.Equals(assignedSymbol))
                    {
                        return true;
                    }
                }
            }

            return false;
        }

        internal static IEnumerable<ITypeSymbol> FindInterfacesImplemented(this ISymbol symbol)
        {
            if (symbol == null)
            {
                return Enumerable.Empty<ITypeSymbol>();
            }

            var interfaceImplementations = from iface in symbol.ContainingType.AllInterfaces
                                           from member in iface.GetMembers()
                                           let implementingMember = symbol.ContainingType.FindImplementationForInterfaceMember(member)
                                           where implementingMember?.Equals(symbol) ?? false
                                           select iface;

            return interfaceImplementations;
        }

        internal static MemberAccessExpressionSyntax MemberAccess(IReadOnlyList<string> qualifiers, SimpleNameSyntax simpleName)
        {
            if (qualifiers == null)
            {
                throw new ArgumentNullException(nameof(qualifiers));
            }

            if (simpleName == null)
            {
                throw new ArgumentNullException(nameof(simpleName));
            }

            if (qualifiers.Count == 0)
            {
                throw new ArgumentException("At least one qualifier required.");
            }

            ExpressionSyntax result = SyntaxFactory.IdentifierName(qualifiers[0]);
            for (int i = 1; i < qualifiers.Count; i++)
            {
                var rightSide = SyntaxFactory.IdentifierName(qualifiers[i]);
                result = SyntaxFactory.MemberAccessExpression(SyntaxKind.SimpleMemberAccessExpression, result, rightSide);
            }

            return SyntaxFactory.MemberAccessExpression(SyntaxKind.SimpleMemberAccessExpression, result, simpleName);
        }

        internal static string GetFullName(ISymbol symbol)
        {
            if (symbol == null)
            {
                throw new ArgumentNullException(nameof(symbol));
            }

            var sb = new StringBuilder();
            sb.Append(symbol.Name);
            while (symbol.ContainingType != null)
            {
                sb.Insert(0, symbol.ContainingType.Name + ".");
                symbol = symbol.ContainingType;
            }

            while (symbol.ContainingNamespace != null)
            {
                if (!string.IsNullOrEmpty(symbol.ContainingNamespace.Name))
                {
                    sb.Insert(0, symbol.ContainingNamespace.Name + ".");
                }

                symbol = symbol.ContainingNamespace;
            }

            return sb.ToString();
        }

        /// <summary>
        /// Determines whether an expression appears inside a C# "nameof" pseudo-method.
        /// </summary>
        internal static bool IsWithinNameOf(SyntaxNode syntaxNode)
        {
            var invocation = syntaxNode?.FirstAncestorOrSelf<InvocationExpressionSyntax>();
            return (invocation?.Expression as IdentifierNameSyntax)?.Identifier.Text == "nameof"
                && invocation.ArgumentList.Arguments.Count == 1;
        }

        internal static void Deconstruct<T1, T2>(this Tuple<T1, T2> tuple, out T1 item1, out T2 item2)
        {
            item1 = tuple.Item1;
            item2 = tuple.Item2;
        }

        internal static void Deconstruct<T1, T2, T3>(this Tuple<T1, T2, T3> tuple, out T1 item1, out T2 item2, out T3 item3)
        {
            item1 = tuple.Item1;
            item2 = tuple.Item2;
            item3 = tuple.Item3;
        }

        internal static void Deconstruct<T1, T2, T3, T4>(this Tuple<T1, T2, T3, T4> tuple, out T1 item1, out T2 item2, out T3 item3, out T4 item4)
        {
            item1 = tuple.Item1;
            item2 = tuple.Item2;
            item3 = tuple.Item3;
            item4 = tuple.Item4;
        }

        internal static string GetHelpLink(string analyzerId)
        {
            return $"https://github.com/Microsoft/vs-threading/blob/master/doc/analyzers/{analyzerId}.md";
        }

        /// <summary>
        /// Looks for a symbol that represents a <see cref="CancellationToken"/> near
        /// some document location that might be consumed in some generated invocation.
        /// </summary>
        /// <param name="semanticModel">The semantic model of the document.</param>
        /// <param name="positionForLookup">The position in the document that must have access to any candidate <see cref="CancellationToken"/>.</param>
        /// <param name="cancellationToken">A token that represents lost interest in this inquiry.</param>
        /// <returns>Candidate <see cref="CancellationToken"/> symbols.</returns>
        internal static IEnumerable<ISymbol> FindCancellationToken(SemanticModel semanticModel, int positionForLookup, CancellationToken cancellationToken)
        {
            if (semanticModel == null)
            {
                throw new ArgumentNullException(nameof(semanticModel));
            }

            var enclosingSymbol = semanticModel.GetEnclosingSymbol(positionForLookup, cancellationToken);
            if (enclosingSymbol == null)
            {
                return null;
            }

            var cancellationTokenSymbols = semanticModel.LookupSymbols(positionForLookup)
                .Where(s => (s.IsStatic || !enclosingSymbol.IsStatic) && s.CanBeReferencedByName && IsSymbolTheRightType(s, nameof(CancellationToken), Namespaces.SystemThreading))
                .OrderBy(s => s.ContainingSymbol.Equals(enclosingSymbol) ? 1 : s.ContainingType.Equals(enclosingSymbol.ContainingType) ? 2 : 3); // prefer locality
            return cancellationTokenSymbols;
        }

        /// <summary>
        /// Find a set of methods that match a given method's fully qualified name.
        /// </summary>
        /// <param name="semanticModel">The semantic model of the document that must be able to access the methods.</param>
        /// <param name="methodAsString">The fully-qualified name of the method.</param>
        /// <returns>An enumeration of method symbols with a matching name.</returns>
        internal static IEnumerable<IMethodSymbol> FindMethodGroup(SemanticModel semanticModel, string methodAsString)
        {
            if (semanticModel == null)
            {
                throw new ArgumentNullException(nameof(semanticModel));
            }

            if (string.IsNullOrEmpty(methodAsString))
            {
                throw new ArgumentException("A non-empty value is required.", nameof(methodAsString));
            }

            var (fullTypeName, methodName) = SplitOffLastElement(methodAsString);
            var (ns, leafTypeName) = SplitOffLastElement(fullTypeName);
            string[] namespaces = ns?.Split('.');
            if (fullTypeName == null)
            {
                return Enumerable.Empty<IMethodSymbol>();
            }

            var proposedType = semanticModel.Compilation.GetTypeByMetadataName(fullTypeName);

            return proposedType?.GetMembers(methodName).OfType<IMethodSymbol>() ?? Enumerable.Empty<IMethodSymbol>();
        }

        /// <summary>
        /// Find a set of methods that match a given method's fully qualified name.
        /// </summary>
        /// <param name="semanticModel">The semantic model of the document that must be able to access the methods.</param>
        /// <param name="method">The fully-qualified name of the method.</param>
        /// <returns>An enumeration of method symbols with a matching name.</returns>
        internal static IEnumerable<IMethodSymbol> FindMethodGroup(SemanticModel semanticModel, CommonInterest.QualifiedMember method)
        {
            if (semanticModel == null)
            {
                throw new ArgumentNullException(nameof(semanticModel));
            }

            var proposedType = semanticModel.Compilation.GetTypeByMetadataName(method.ContainingType.ToString());
            return proposedType?.GetMembers(method.Name).OfType<IMethodSymbol>() ?? Enumerable.Empty<IMethodSymbol>();
        }

        /// <summary>
        /// Finds a local variable, field, property, or static member on another type
        /// that is typed to return a value of a given type.
        /// </summary>
        /// <param name="typeSymbol">The type of value required.</param>
        /// <param name="semanticModel">The semantic model of the document that must be able to access the value.</param>
        /// <param name="positionForLookup">The position in the document where the value must be accessible.</param>
        /// <param name="cancellationToken">A cancellation token.</param>
        /// <returns>An enumeration of symbols that can provide a value of the required type, together with a flag indicating whether they are accessible using "local" syntax (i.e. the symbol is a local variable or a field on the enclosing type).</returns>
        internal static IEnumerable<Tuple<bool, ISymbol>> FindInstanceOf(INamedTypeSymbol typeSymbol, SemanticModel semanticModel, int positionForLookup, CancellationToken cancellationToken)
        {
            if (typeSymbol == null)
            {
                throw new ArgumentNullException(nameof(typeSymbol));
            }

            if (semanticModel == null)
            {
                throw new ArgumentNullException(nameof(semanticModel));
            }

            var enclosingSymbol = semanticModel.GetEnclosingSymbol(positionForLookup, cancellationToken);

            // Search fields on the declaring type.
            // Consider local variables too, if they're captured in a closure from some surrounding code block
            // such that they would presumably be initialized by the time the first statement in our own code block runs.
            ITypeSymbol enclosingTypeSymbol = enclosingSymbol as ITypeSymbol ?? enclosingSymbol.ContainingType;
            if (enclosingTypeSymbol != null)
            {
                var candidateMembers = from symbol in semanticModel.LookupSymbols(positionForLookup, enclosingTypeSymbol)
                                       where symbol.IsStatic || !enclosingSymbol.IsStatic
                                       where IsSymbolTheRightType(symbol, typeSymbol.Name, typeSymbol.ContainingNamespace)
                                       select symbol;
                foreach (var candidate in candidateMembers)
                {
                    yield return Tuple.Create(true, candidate);
                }
            }

            // Find static fields/properties that return the matching type from other public, non-generic types.
            var candidateStatics = from offering in semanticModel.LookupStaticMembers(positionForLookup).OfType<ITypeSymbol>()
                                   from symbol in offering.GetMembers()
                                   where symbol.IsStatic && symbol.CanBeReferencedByName && IsSymbolTheRightType(symbol, typeSymbol.Name, typeSymbol.ContainingNamespace)
                                   select symbol;
            foreach (var candidate in candidateStatics)
            {
                yield return Tuple.Create(false, candidate);
            }
        }

        internal static T FirstAncestor<T>(this SyntaxNode startingNode, IReadOnlyCollection<Type> doNotPassNodeTypes)
            where T : SyntaxNode
        {
            if (doNotPassNodeTypes == null)
            {
                throw new ArgumentNullException(nameof(doNotPassNodeTypes));
            }

            var syntaxNode = startingNode;
            while (syntaxNode != null)
            {
                if (syntaxNode is T result)
                {
                    return result;
                }

                if (doNotPassNodeTypes.Any(disallowed => disallowed.GetTypeInfo().IsAssignableFrom(syntaxNode.GetType().GetTypeInfo())))
                {
                    return default(T);
                }

                syntaxNode = syntaxNode.Parent;
            }

            return default(T);
        }

        internal static Tuple<string, string> SplitOffLastElement(string qualifiedName)
        {
            if (qualifiedName == null)
            {
                return Tuple.Create<string, string>(null, null);
            }

            int lastPeriod = qualifiedName.LastIndexOf('.');
            if (lastPeriod < 0)
            {
                return Tuple.Create<string, string>(null, qualifiedName);
            }

            return Tuple.Create(qualifiedName.Substring(0, lastPeriod), qualifiedName.Substring(lastPeriod + 1));
        }

        /// <summary>
        /// Determines whether a given parameter accepts a <see cref="CancellationToken"/>.
        /// </summary>
        /// <param name="parameterSymbol">The parameter.</param>
        /// <returns><c>true</c> if the parameter takes a <see cref="CancellationToken"/>; <c>false</c> otherwise.</returns>
        internal static bool IsCancellationTokenParameter(IParameterSymbol parameterSymbol) => parameterSymbol?.Type.Name == nameof(CancellationToken) && parameterSymbol.Type.BelongsToNamespace(Namespaces.SystemThreading);

        private static bool IsSymbolTheRightType(ISymbol symbol, string typeName, IReadOnlyList<string> namespaces)
        {
            var fieldSymbol = symbol as IFieldSymbol;
            var propertySymbol = symbol as IPropertySymbol;
            var parameterSymbol = symbol as IParameterSymbol;
            var localSymbol = symbol as ILocalSymbol;
            var memberType = fieldSymbol?.Type ?? propertySymbol?.Type ?? parameterSymbol?.Type ?? localSymbol?.Type;
            return memberType?.Name == typeName && memberType.BelongsToNamespace(namespaces);
        }

        private static bool IsSymbolTheRightType(ISymbol symbol, string typeName, INamespaceSymbol namespaces)
        {
            var fieldSymbol = symbol as IFieldSymbol;
            var propertySymbol = symbol as IPropertySymbol;
            var parameterSymbol = symbol as IParameterSymbol;
            var localSymbol = symbol as ILocalSymbol;
            var memberType = fieldSymbol?.Type ?? propertySymbol?.Type ?? parameterSymbol?.Type ?? localSymbol?.Type;
            return memberType?.Name == typeName && memberType.ContainingNamespace.Equals(namespaces);
        }

        private static bool LaunchDebuggerExceptionFilter()
        {
#if DEBUG
            System.Diagnostics.Debugger.Launch();
#endif
            return true;
        }

        internal readonly struct ContainingFunctionData
        {
            internal ContainingFunctionData(CSharpSyntaxNode function, bool isAsync, ParameterListSyntax parameterList, CSharpSyntaxNode blockOrExpression)
            {
                this.Function = function;
                this.IsAsync = isAsync;
                this.ParameterList = parameterList;
                this.BlockOrExpression = blockOrExpression;
            }

            internal CSharpSyntaxNode Function { get; }

<<<<<<< HEAD
#pragma warning disable AvoidAsyncSuffix // Avoid Async suffix
            internal bool IsAsync { get; }
#pragma warning restore AvoidAsyncSuffix // Avoid Async suffix
=======
            internal bool IsAsync { get; set; }
>>>>>>> 2e7c226d

            internal ParameterListSyntax ParameterList { get; }

            internal CSharpSyntaxNode BlockOrExpression { get; }
        }
    }
}<|MERGE_RESOLUTION|>--- conflicted
+++ resolved
@@ -723,13 +723,7 @@
 
             internal CSharpSyntaxNode Function { get; }
 
-<<<<<<< HEAD
-#pragma warning disable AvoidAsyncSuffix // Avoid Async suffix
             internal bool IsAsync { get; }
-#pragma warning restore AvoidAsyncSuffix // Avoid Async suffix
-=======
-            internal bool IsAsync { get; set; }
->>>>>>> 2e7c226d
 
             internal ParameterListSyntax ParameterList { get; }
 
