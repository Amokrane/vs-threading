--- conflicted
+++ resolved
@@ -788,11 +788,7 @@
                             JoinableTaskDependencyGraph.OnSynchronousTaskStartToBlockWaiting(this, out JoinableTask pendingRequestTask, out this.pendingEventCount);
 
                             // Add the task to the depending tracking list of itself, so it will monitor the event queue.
-<<<<<<< HEAD
-                            this.pendingEventSource = this.AddDependingSynchronousTask(this, ref this.pendingEventCount)?.WeakSelf;
-=======
-                            this.pendingEventSource = new WeakReference<JoinableTask>(pendingRequestTask);
->>>>>>> 1ef741a9
+                            this.pendingEventSource = pendingRequestTask?.WeakSelf;
                         }
                     }
 
@@ -1060,47 +1056,7 @@
                 {
                     lock (this.JoinableTaskContext.SyncContextLock)
                     {
-<<<<<<< HEAD
-                        this.childOrJoinedJobs = new WeakKeyDictionary<JoinableTask, int>(capacity: 3);
-                    }
-
-                    this.childOrJoinedJobs.TryGetValue(joinChild, out int refCount);
-                    this.childOrJoinedJobs[joinChild] = ++refCount;
-                    if (refCount == 1)
-                    {
-                        // This constitutes a significant change, so we should apply synchronous task tracking to the new child.
-                        var tasksNeedNotify = this.AddDependingSynchronousTaskToChild(joinChild);
-                        if (tasksNeedNotify.Count > 0)
-                        {
-                            eventsNeedNotify = new List<AsyncManualResetEvent>(tasksNeedNotify.Count);
-                            foreach (var taskToNotify in tasksNeedNotify)
-                            {
-                                if (taskToNotify.SynchronousTask.pendingEventSource == null || taskToNotify.TaskHasPendingMessages == taskToNotify.SynchronousTask)
-                                {
-                                    taskToNotify.SynchronousTask.pendingEventSource = taskToNotify.TaskHasPendingMessages?.WeakSelf;
-                                }
-
-                                taskToNotify.SynchronousTask.pendingEventCount += taskToNotify.NewPendingMessagesCount;
-
-                                var notifyEvent = taskToNotify.SynchronousTask.queueNeedProcessEvent;
-                                if (notifyEvent != null)
-                                {
-                                    eventsNeedNotify.Add(notifyEvent);
-                                }
-                            }
-                        }
-                    }
-                }
-
-                // We explicitly do this outside our lock.
-                if (eventsNeedNotify != null)
-                {
-                    foreach (var queueEvent in eventsNeedNotify)
-                    {
-                        queueEvent.PulseAll();
-=======
                         this.state |= flags;
->>>>>>> 1ef741a9
                     }
                 }
             }
