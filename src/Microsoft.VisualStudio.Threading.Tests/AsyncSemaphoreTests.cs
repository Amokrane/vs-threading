﻿namespace Microsoft.VisualStudio.Threading.Tests
{
    using System;
    using System.Collections.Generic;
    using System.Linq;
    using System.Text;
    using System.Threading;
    using System.Threading.Tasks;
    using Xunit;
    using Xunit.Abstractions;

    public class AsyncSemaphoreTests : TestBase
    {
        private AsyncSemaphore lck = new AsyncSemaphore(1);

        public AsyncSemaphoreTests(ITestOutputHelper logger)
            : base(logger)
        {
        }

        public static object[][] SemaphoreCapacitySizes
        {
            get
            {
                return new object[][]
                {
                    new object[] { 1 },
                    new object[] { 2 },
                    new object[] { 5 },
                };
            }
        }

        [Theory, MemberData(nameof(SemaphoreCapacitySizes))]
        public async Task Uncontested(int initialCount)
        {
            this.lck = new AsyncSemaphore(initialCount);

            var releasers = new AsyncSemaphore.Releaser[initialCount];
            for (int i = 0; i < 5; i++)
            {
                // Fill the semaphore to its capacity
                for (int j = 0; j < initialCount; j++)
                {
                    releasers[j] = await this.lck.EnterAsync();
                }

                var releaseSequence = Enumerable.Range(0, initialCount);

                // We'll test both releasing in FIFO and LIFO order.
                if (i % 2 == 0)
                {
                    releaseSequence = releaseSequence.Reverse();
                }

                foreach (int j in releaseSequence)
                {
                    releasers[j].Dispose();
                }
            }
        }

        [Theory, MemberData(nameof(SemaphoreCapacitySizes))]
        public async Task Contested_OneWaitsAtATime(int initialCount)
        {
            this.lck = new AsyncSemaphore(initialCount);
            var releasers = new Task<AsyncSemaphore.Releaser>[initialCount * 2];

            // The first wave enters the semaphore uncontested, filling it to capacity.
            for (int i = 0; i < initialCount; i++)
            {
                releasers[i] = this.lck.EnterAsync();
                Assert.True(releasers[i].IsCompleted);
            }

            // The second wave cannot enter the semaphore until space is available.
            for (int i = 0; i < initialCount; i++)
            {
                var nextContestedIndex = initialCount + i;
                releasers[nextContestedIndex] = this.lck.EnterAsync();
                Assert.False(releasers[nextContestedIndex].IsCompleted);
                releasers[i].Result.Dispose(); // exit the semaphore with a previously assigned one.
                await releasers[nextContestedIndex]; // the semaphore should open up to this next.
            }

            // The second wave exits the semaphore.
            for (int i = initialCount; i < initialCount * 2; i++)
            {
                releasers[i].Result.Dispose();
            }
        }

        [Theory, MemberData(nameof(SemaphoreCapacitySizes))]
        public async Task Contested_ManyWaitAtATime(int initialCount)
        {
            this.lck = new AsyncSemaphore(initialCount);
            var releasers = new Task<AsyncSemaphore.Releaser>[initialCount * 2];

            // The first wave enters the semaphore uncontested, filling it to capacity.
            for (int i = 0; i < initialCount; i++)
            {
                releasers[i] = this.lck.EnterAsync();
                Assert.True(releasers[i].IsCompleted);
            }

            // The second wave cannot enter the semaphore until space is available.
            for (int i = 0; i < initialCount; i++)
            {
                var nextContestedIndex = initialCount + i;
                releasers[nextContestedIndex] = this.lck.EnterAsync();
                Assert.False(releasers[nextContestedIndex].IsCompleted);
            }

            // The first wave exits the semaphore, and we assert the second wave gets progressively in.
            for (int i = 0; i < initialCount; i++)
            {
                releasers[i].Result.Dispose();

                // the semaphore should open up to the next member of the second wave.
                await releasers[initialCount + i];

                // Later members of the second wave haven't gotten in yet.
                for (int j = initialCount + i + 1; j < initialCount * 2; j++)
                {
                    Assert.False(releasers[j].IsCompleted);
                }
            }

            // The second wave exits the semaphore.
            for (int i = initialCount; i < initialCount * 2; i++)
            {
                releasers[i].Result.Dispose();
            }
        }

        [Fact]
        public async Task ContestedAndCancelled()
        {
            var cts = new CancellationTokenSource();
            var first = this.lck.EnterAsync();
            var second = this.lck.EnterAsync(cts.Token);
            Assert.False(second.IsCompleted);
            cts.Cancel();
            try
            {
                await second;
                Assert.True(false, "Expected OperationCanceledException not thrown.");
            }
            catch (OperationCanceledException ex)
            {
                Assert.Equal(cts.Token, ex.CancellationToken);
            }
        }

        [Fact]
        public async Task ContestedAndCancelledWithTimeoutSpecified()
        {
            var cts = new CancellationTokenSource();
            var first = this.lck.EnterAsync();
            var second = this.lck.EnterAsync(Timeout.Infinite, cts.Token);
            Assert.False(second.IsCompleted);
            cts.Cancel();
            try
            {
                await second;
                Assert.True(false, "Expected OperationCanceledException not thrown.");
            }
            catch (OperationCanceledException ex)
            {
                Assert.Equal(cts.Token, ex.CancellationToken);
            }
        }

        [Fact]
        public void PreCancelled()
        {
            var cts = new CancellationTokenSource();
            cts.Cancel();
            Task enterAsyncTask = this.lck.EnterAsync(cts.Token);
            Assert.True(enterAsyncTask.IsCanceled);
            try
            {
                enterAsyncTask.GetAwaiter().GetResult();
                Assert.True(false, "Expected exception not thrown.");
            }
            catch (OperationCanceledException ex)
            {
                if (!TestUtilities.IsNet45Mode)
                {
                    Assert.Equal(cts.Token, ex.CancellationToken);
                }
            }
        }

        [Fact]
        public void TimeoutIntImmediateFailure()
        {
            var first = this.lck.EnterAsync(0);
            var second = this.lck.EnterAsync(0);
            Assert.Equal(TaskStatus.Canceled, second.Status);
        }

        [Fact]
        public async Task TimeoutIntEventualFailure()
        {
            var first = this.lck.EnterAsync(0);
            var second = this.lck.EnterAsync(100);
            Assert.False(second.IsCompleted);
            try
            {
                // We expect second to complete and throw OperationCanceledException,
                // but we add WithTimeout here to prevent a test hang if it fails to do so.
                await second.WithTimeout(TimeSpan.FromMilliseconds(TestTimeout));
            }
            catch (OperationCanceledException)
            {
            }
        }

        [Fact]
        public async Task TimeoutIntSuccess()
        {
            var first = this.lck.EnterAsync(0);
            var second = this.lck.EnterAsync(AsyncDelay);
            Assert.False(second.IsCompleted);
            first.Result.Dispose();
            await second;
            second.Result.Dispose();
        }

        [Fact]
        public void TimeoutTimeSpan()
        {
            var first = this.lck.EnterAsync(TimeSpan.Zero);
            var second = this.lck.EnterAsync(TimeSpan.Zero);
            Assert.Equal(TaskStatus.Canceled, second.Status);
        }

        [Fact]
        public void TwoResourceSemaphore()
        {
            var sem = new AsyncSemaphore(2);
            var first = sem.EnterAsync();
            var second = sem.EnterAsync();
            var third = sem.EnterAsync();

            Assert.Equal(TaskStatus.RanToCompletion, first.Status);
            Assert.Equal(TaskStatus.RanToCompletion, second.Status);
            Assert.False(third.IsCompleted);
        }

        [Fact]
        public async Task CurrentCount()
        {
            const int initialCapacity = 3;
            var sem = new AsyncSemaphore(initialCapacity);
            Assert.Equal(initialCapacity, sem.CurrentCount);

            var releasers = new AsyncSemaphore.Releaser[initialCapacity];
            for (int i = 0; i < initialCapacity; i++)
            {
                releasers[i] = await sem.EnterAsync();
                Assert.Equal(initialCapacity - (i + 1), sem.CurrentCount);
            }

            // After requesting another beyond its capacity, it should still report 0.
            var extraReleaser = sem.EnterAsync();
            Assert.Equal(0, sem.CurrentCount);

            for (int i = 0; i < initialCapacity; i++)
            {
                releasers[i].Dispose();
                Assert.Equal(i, sem.CurrentCount);
            }

            extraReleaser.Result.Dispose();
            Assert.Equal(initialCapacity, sem.CurrentCount);
        }

        [Fact]
        public async Task TooManyReleases_SameStruct()
        {
            var releaser = await this.lck.EnterAsync();
            releaser.Dispose();
            releaser.Dispose();
            Assert.Equal(2, this.lck.CurrentCount);
        }

        [Fact]
        public async Task TooManyReleases_CopyOfStruct_OverInitialCount()
        {
            var releaser = await this.lck.EnterAsync();
            var releaserCopy = releaser;

            releaser.Dispose();
            Assert.Equal(1, this.lck.CurrentCount);
            releaserCopy.Dispose();
            Assert.Equal(2, this.lck.CurrentCount);
        }

        [Fact]
        public async Task TooManyReleases_CopyOfStruct()
        {
            var sem = new AsyncSemaphore(2);
            var releaser1 = await sem.EnterAsync();
            var releaser2 = await sem.EnterAsync();

            // Assigning the releaser struct to another local variable copies it.
            var releaser2Copy = releaser2;

            // Dispose of each copy of the releaser.
            // The double-release is undetectable. The semaphore should be back at capacity 2.
            releaser2.Dispose();
            Assert.Equal(1, sem.CurrentCount);
            releaser2Copy.Dispose();
            Assert.Equal(2, sem.CurrentCount);

            releaser1.Dispose();
            Assert.Equal(3, sem.CurrentCount);
        }

        [Fact]
        public void InitialCapacityZero()
        {
            var sem = new AsyncSemaphore(0);
            Assert.Equal(0, sem.CurrentCount);
            Assert.False(sem.EnterAsync().IsCompleted);
            Assert.Equal(0, sem.CurrentCount);
        }

        [Fact]
        [Trait("GC", "true")]
        public async Task NoLeakForAllCanceledRequests()
        {
            var sem = new AsyncSemaphore(0);
            await this.CheckGCPressureAsync(
                async delegate
                {
                    var cts = new CancellationTokenSource();
                    var enterTask = sem.EnterAsync(cts.Token);
                    cts.Cancel();
                    await enterTask.NoThrowAwaitable();
                },
                maxBytesAllocated: -1,
                iterations: 5);
        }

        [Theory, MemberData(nameof(SemaphoreCapacitySizes))]
        [Trait("GC", "true")]
        public async Task NoLeakForUncontestedRequests(int initialCapacity)
        {
            var sem = new AsyncSemaphore(initialCapacity);
            var releasers = new AsyncSemaphore.Releaser[initialCapacity];
            await this.CheckGCPressureAsync(
                async delegate
                {
                    for (int i = 0; i < releasers.Length; i++)
                    {
                        releasers[i] = await sem.EnterAsync();
                    }

                    for (int i = 0; i < releasers.Length; i++)
                    {
                        releasers[i].Dispose();
                    }
                },
                maxBytesAllocated: -1,
                iterations: 5);
        }

        [Theory]
        [InlineData(1)]
        [InlineData(3)]
        [Trait("GC", "true")]
        public async Task NoLeakForContestedRequests_ThatAreCanceled(int contestingNumbers)
        {
            var sem = new AsyncSemaphore(0);
            var releasers = new Task<AsyncSemaphore.Releaser>[contestingNumbers];
            await this.CheckGCPressureAsync(
                async delegate
                {
                    var cts = new CancellationTokenSource();
                    for (int i = 0; i < releasers.Length; i++)
                    {
                        releasers[i] = sem.EnterAsync(cts.Token);
                    }

                    cts.Cancel();
                    await Task.WhenAll(releasers).NoThrowAwaitable();
                },
                maxBytesAllocated: -1,
                iterations: 5);
        }

        [Theory]
        [InlineData(1)]
        [InlineData(3)]
        [Trait("GC", "true")]
        public async Task NoLeakForContestedRequests_ThatAreEventuallyAdmitted(int contestingNumbers)
        {
            var sem = new AsyncSemaphore(1);
            var releasers = new Task<AsyncSemaphore.Releaser>[contestingNumbers];
            await this.CheckGCPressureAsync(
                async delegate
                {
                    var blockingReleaser = await sem.EnterAsync();
                    for (int i = 0; i < releasers.Length; i++)
                    {
                        releasers[i] = sem.EnterAsync();
                    }

                    // Now let the first one in.
                    blockingReleaser.Dispose();

                    // Now dispose the first one, and each one afterward as it is let in.
                    for (int i = 0; i < releasers.Length; i++)
                    {
                        (await releasers[i]).Dispose();
                    }
                },
                maxBytesAllocated: -1,
                iterations: 5);
        }

        [Fact]
        [Trait("Stress", "true")]
        public async Task Stress()
        {
            int cycles = 0;
            var parallelTasks = new Task[Environment.ProcessorCount];
            var barrier = new Barrier(parallelTasks.Length);
            for (int i = 0; i < parallelTasks.Length; i++)
            {
                parallelTasks[i] = Task.Run(async delegate
                {
                    barrier.SignalAndWait();
                    var cts = new CancellationTokenSource(TestTimeout * 3);
                    while (!cts.Token.IsCancellationRequested)
                    {
                        using (await this.lck.EnterAsync(cts.Token))
                        {
                            Interlocked.Increment(ref cycles);
                            await Task.Yield();
                        }
                    }
                });
            }

            // Wait for them to finish
            await Task.WhenAll(parallelTasks).NoThrowAwaitable();
            this.Logger.WriteLine("Completed {0} cycles", cycles);

            try
            {
                // And rethrow any and *all* exceptions
                Task.WaitAll(parallelTasks);
            }
            catch (AggregateException ex)
            {
                // Swallow just the cancellation exceptions (which we expect).
                ex.Handle(x => x is OperationCanceledException);
            }
        }

        [Fact]
        public void Disposable()
        {
            IDisposable disposable = this.lck;
            disposable.Dispose();
        }

<<<<<<< HEAD
        [Fact]
        public async Task AllowReleaseAfterDispose()
        {
            using (await this.lck.EnterAsync().ConfigureAwait(false))
            {
                this.lck.Dispose();
            }
        }

        [Fact]
        public async Task DisposeDoesNotAffectEnter()
        {
            var first = this.lck.EnterAsync();
            Assert.Equal(TaskStatus.RanToCompletion, first.Status);

            var second = this.lck.EnterAsync();
            Assert.False(second.IsCompleted);

            this.lck.Dispose();

            using (await first)
            {
            }

            using (await second)
            {
=======
        /// <summary>
        /// Verifies that the semaphore is entered in the order the requests are made.
        /// </summary>
        [Fact]
        public async Task SemaphoreAwaitersAreQueued()
        {
            var holder = await this.lck.EnterAsync();

            const int waiterCount = 5;
            var cts = new CancellationTokenSource[waiterCount];
            var waiters = new Task<AsyncSemaphore.Releaser>[waiterCount];
            for (int i = 0; i < waiterCount; i++)
            {
                cts[i] = new CancellationTokenSource();
                waiters[i] = this.lck.EnterAsync(cts[i].Token);
            }

            Assert.All(waiters, waiter => Assert.False(waiter.IsCompleted));
            const int canceledWaiterIndex = 2;
            cts[canceledWaiterIndex].Cancel();
            await Assert.ThrowsAnyAsync<OperationCanceledException>(() => waiters[canceledWaiterIndex]).WithCancellation(this.TimeoutToken);

            for (int i = 0; i < waiterCount; i++)
            {
                Assert.Equal(i == canceledWaiterIndex, waiters[i].IsCompleted);
            }

            holder.Dispose();
            for (int i = 0; i < waiterCount; i++)
            {
                if (i == canceledWaiterIndex)
                {
                    continue;
                }

                // Assert that all subsequent waiters have not yet entered the semaphore.
                Assert.All(waiters.Skip(i + 1), w => Assert.True(w == waiters[canceledWaiterIndex] || !w.IsCompleted));

                // Now accept and exit the semaphore.
                using (await waiters[i].WithCancellation(this.TimeoutToken))
                {
                    // We got the semaphore and will release it.
                }
>>>>>>> 7413acf2
            }
        }
    }
}<|MERGE_RESOLUTION|>--- conflicted
+++ resolved
@@ -469,34 +469,6 @@
             disposable.Dispose();
         }
 
-<<<<<<< HEAD
-        [Fact]
-        public async Task AllowReleaseAfterDispose()
-        {
-            using (await this.lck.EnterAsync().ConfigureAwait(false))
-            {
-                this.lck.Dispose();
-            }
-        }
-
-        [Fact]
-        public async Task DisposeDoesNotAffectEnter()
-        {
-            var first = this.lck.EnterAsync();
-            Assert.Equal(TaskStatus.RanToCompletion, first.Status);
-
-            var second = this.lck.EnterAsync();
-            Assert.False(second.IsCompleted);
-
-            this.lck.Dispose();
-
-            using (await first)
-            {
-            }
-
-            using (await second)
-            {
-=======
         /// <summary>
         /// Verifies that the semaphore is entered in the order the requests are made.
         /// </summary>
@@ -540,7 +512,35 @@
                 {
                     // We got the semaphore and will release it.
                 }
->>>>>>> 7413acf2
+            }
+        }
+
+        [Fact]
+        public async Task AllowReleaseAfterDispose()
+        {
+            using (await this.lck.EnterAsync().ConfigureAwait(false))
+            {
+                this.lck.Dispose();
+            }
+        }
+
+        [Fact]
+        public async Task DisposeDoesNotAffectEnter()
+        {
+            var first = this.lck.EnterAsync();
+            Assert.Equal(TaskStatus.RanToCompletion, first.Status);
+
+            var second = this.lck.EnterAsync();
+            Assert.False(second.IsCompleted);
+
+            this.lck.Dispose();
+
+            using (await first)
+            {
+            }
+
+            using (await second)
+            {
             }
         }
     }
