--- conflicted
+++ resolved
@@ -82,13 +82,9 @@
 				Verify.Operation(t != null, "No task provided.");
 				t.ContinueWith(
 					(_, state) => ((SingleThreadSynchronizationContext)state).Complete(),
-<<<<<<< HEAD
 					framework.AppliedContext,
 					CancellationToken.None,
 					TaskContinuationOptions.ExecuteSynchronously,
-=======
-					syncCtx,
->>>>>>> 690fae1a
 					TaskScheduler.Default);
 
 				// Pump continuations and propagate any exceptions
